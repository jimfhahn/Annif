--- conflicted
+++ resolved
@@ -138,14 +138,11 @@
         random.shuffle(examples)
         return examples
 
-<<<<<<< HEAD
     def _create_model(self, project, params):
         # add interactions between raw (descriptor-invariant) features to
         # the mix
         super()._create_model(project, {'q': 'rr', **params})
 
-=======
->>>>>>> 26540e00
     @staticmethod
     def _write_freq_file(subject_freq, filename):
         with open(filename, 'w') as freqfile:
