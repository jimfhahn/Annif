--- conflicted
+++ resolved
@@ -87,17 +87,11 @@
         hyper_param = omikuji.Model.default_hyper_param()
 
         hyper_param.cluster_balanced = annif.util.boolean(
-<<<<<<< HEAD
             params['cluster_balanced'])
         hyper_param.cluster_k = int(params['cluster_k'])
         hyper_param.max_depth = int(params['max_depth'])
-=======
-            self.params['cluster_balanced'])
-        hyper_param.cluster_k = int(self.params['cluster_k'])
-        hyper_param.max_depth = int(self.params['max_depth'])
         hyper_param.collapse_every_n_layers = int(
-            self.params['collapse_every_n_layers'])
->>>>>>> 3ec36c80
+            params['collapse_every_n_layers'])
 
         self._model = omikuji.Model.train_on_data(train_path, hyper_param)
         if os.path.exists(model_path):
