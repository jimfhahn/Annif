--- conflicted
+++ resolved
@@ -46,17 +46,13 @@
     # defaults for uninitialized instances
     _model = None
 
-<<<<<<< HEAD
-    def initialize(self, params=None):
-=======
     def default_params(self):
         params = backend.AnnifBackend.DEFAULT_PARAMS.copy()
         params.update(mixins.ChunkingBackend.DEFAULT_PARAMS)
         params.update(self.DEFAULT_PARAMS)
         return params
 
-    def initialize(self):
->>>>>>> a6ef36b0
+    def initialize(self, params=None):
         if self._model is None:
             path = os.path.join(self.datadir, self.MODEL_FILE)
             self.debug('loading fastText model from {}'.format(path))
@@ -119,36 +115,22 @@
         self._model = fastText.train_supervised(trainpath, **params)
         self._model.save_model(modelpath)
 
-<<<<<<< HEAD
-    def _train(self, corpus, project, params):
-        self._create_train_file(corpus, project)
-        self._create_model(params)
-
-    def _predict_chunks(self, chunktexts, project, limit, params):
-=======
-    def train(self, corpus):
+    def _train(self, corpus, params):
         if corpus.is_empty():
             raise NotSupportedException('training backend {} with no documents'
                                         .format(self.backend_id))
         self._create_train_file(corpus)
-        self._create_model()
+        self._create_model(params)
 
-    def _predict_chunks(self, chunktexts, limit):
->>>>>>> a6ef36b0
+    def _predict_chunks(self, chunktexts, limit, params):
         return self._model.predict(list(
             filter(None, [self._normalize_text(chunktext)
                           for chunktext in chunktexts])), limit)
 
-<<<<<<< HEAD
-    def _suggest_chunks(self, chunktexts, project, params):
+    def _suggest_chunks(self, chunktexts, params):
         limit = int(params['limit'])
         chunklabels, chunkscores = self._predict_chunks(
-            chunktexts, project, limit, params)
-=======
-    def _suggest_chunks(self, chunktexts):
-        limit = int(self.params['limit'])
-        chunklabels, chunkscores = self._predict_chunks(chunktexts, limit)
->>>>>>> a6ef36b0
+            chunktexts, limit, params)
         label_scores = collections.defaultdict(float)
         for labels, scores in zip(chunklabels, chunkscores):
             for label, score in zip(labels, scores):
