--- conflicted
+++ resolved
@@ -77,13 +77,12 @@
                 "The {} value {} cannot be converted to {}".format(
                     param, val, pspec), backend_id=self.backend_id)
 
-    def _create_params(self, params):
-        params = params.copy()  # don't mutate the original dict
-        params.update({param: defaultval
-                       for param, (_, defaultval) in self.VW_PARAMS.items()
-                       if defaultval is not None})
+    def _create_params(self, initial_params):
+        params = {param: defaultval
+                  for param, (_, defaultval) in self.VW_PARAMS.items()
+                  if defaultval is not None}
         params.update({param: self._convert_param(param, val)
-                       for param, val in self.params.items()
+                       for param, val in initial_params.items()
                        if param in self.VW_PARAMS})
         return params
 
@@ -98,11 +97,7 @@
 
     @property
     def algorithm(self):
-<<<<<<< HEAD
-        algorithm = self.config_params.get('algorithm', self.DEFAULT_ALGORITHM)
-=======
         algorithm = self.params['algorithm']
->>>>>>> a6ef36b0
         if algorithm not in self.SUPPORTED_ALGORITHMS:
             raise ConfigurationException(
                 "{} is not a valid algorithm (allowed: {})".format(
@@ -172,22 +167,13 @@
         random.shuffle(examples)
         return examples
 
-<<<<<<< HEAD
-    def _create_model(self, project, params):
-        self.info('creating VW model (algorithm: {})'.format(self.algorithm))
-        vw_params = {
-                self.algorithm: len(project.subjects),
-                **{key: val for key, val in params.items()
-                   if key in self.VW_PARAMS}}
-        super()._create_model(project, vw_params)
-
-    def _convert_result(self, result, project):
-=======
-    def _create_model(self):
+    def _create_model(self, params):
         self.info('creating VW model (algorithm: {})'.format(self.algorithm))
         trainpath = os.path.join(self.datadir, self.TRAIN_FILE)
         initial_params = {'data': trainpath,
-                          self.algorithm: len(self.project.subjects)}
+                          self.algorithm: len(self.project.subjects),
+                          **{key: val for key, val in params.items()
+                              if key in self.VW_PARAMS}}
         params = self._create_params(initial_params)
         if params.get('passes', 1) > 1:
             # need a cache file when there are multiple passes
@@ -198,7 +184,6 @@
         self._model.save(modelpath)
 
     def _convert_result(self, result):
->>>>>>> a6ef36b0
         if self.algorithm == 'multilabel_oaa':
             # result is a list of subject IDs - need to vectorize
             mask = np.zeros(len(self.project.subjects), dtype=np.float32)
@@ -213,11 +198,7 @@
             # result is a list of scores (probabilities or binary 1/0)
             return np.array(result, dtype=np.float32)
 
-<<<<<<< HEAD
-    def _suggest_chunks(self, chunktexts, project, params):
-=======
-    def _suggest_chunks(self, chunktexts):
->>>>>>> a6ef36b0
+    def _suggest_chunks(self, chunktexts, params):
         results = []
         for chunktext in chunktexts:
 
@@ -248,12 +229,12 @@
                                self.TRAIN_FILE,
                                method=self._write_train_file)
 
-    def train(self, corpus):
+    def _train(self, corpus, params):
         self.info("creating VW model")
         self._create_train_file(corpus)
-        self._create_model()
-
-    def learn(self, corpus):
+        self._create_model(params)
+
+    def _learn(self, corpus, params):
         self.initialize()
         for example in self._create_examples(corpus):
             self._model.learn(example)
