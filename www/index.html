--- conflicted
+++ resolved
@@ -273,13 +273,8 @@
             </label>
           </div>
         </div>
-<<<<<<< HEAD
+        <img id="animation" src="static/img/annif-animated.gif" alt="">
         <button type="button" class="btn btn-primary btn-block" id="get-suggestions">Get subject suggestions</button>
-=======
-        <img id="animation" src="static/img/annif-animated.gif" alt="">
-        <button type="button" class="btn btn-primary" id="get-suggestions"
-        class="btn btn-primary btn-block">Get subject suggestions </button>
->>>>>>> d0c72ac7
         <div id="suggestions-wrapper">
           <h2 id="suggestions" data-i18n="suggestions">Suggested subjects</h2>
           <div class="d-flex justify-content-center">
